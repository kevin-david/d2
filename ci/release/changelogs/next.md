--- conflicted
+++ resolved
@@ -10,8 +10,5 @@
 - Appendix seperator line no longer added to PNG export when appendix doesn't exist. [#582](https://github.com/terrastruct/d2/pull/582)
 - Watch mode only fits to screen on initial load. [#601](https://github.com/terrastruct/d2/pull/601)
 - Dimensions (`width`/`height`) were incorrectly giving compiler errors when applied on a shape with style. [#614](https://github.com/terrastruct/d2/pull/614)
-<<<<<<< HEAD
-- Fixes routing between sql table columns if the column name is the prefix of the table name [#615](https://github.com/terrastruct/d2/pull/615)
-=======
 - `near` would collide with labels if they were on the diagram boundaries in the same position. [#617](https://github.com/terrastruct/d2/pull/617)
->>>>>>> 7da278c6
+- Fixes routing between sql table columns if the column name is the prefix of the table name [#615](https://github.com/terrastruct/d2/pull/615)