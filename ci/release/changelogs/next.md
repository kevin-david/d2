--- conflicted
+++ resolved
@@ -24,13 +24,6 @@
 #### Bugfixes ⛑️
 
 - `d2 fmt` only rewrites if it has changes, instead of always rewriting. [#470](https://github.com/terrastruct/d2/pull/470)
-<<<<<<< HEAD
-- Fixed an issue where text could overflow in sql_table shapes. [#458](https://github.com/terrastruct/d2/pull/458)
-- Fixed an issue with elk layouts accounting for edge labels as if they were placed on the side of the edge. [#483](https://github.com/terrastruct/d2/pull/483)
-- Fixed an issue where dagre layouts may not have enough spacing for all edge labels. [#484](https://github.com/terrastruct/d2/pull/484)
-- Fixed connections being clipped if they were at the very top or left edges of the diagram. [#493](https://github.com/terrastruct/d2/pull/493)
-- Fixed edge case where the key `null` was compiling wrongly. [#507](https://github.com/terrastruct/d2/issues/507)
-=======
 - Text no longer overflows in `sql_table` shapes. [#458](https://github.com/terrastruct/d2/pull/458)
 - ELK connection labels are now given the appropriate dimensions. [#483](https://github.com/terrastruct/d2/pull/483)
 - Dagre connection lengths make room for longer labels. [#484](https://github.com/terrastruct/d2/pull/484)
@@ -38,4 +31,4 @@
 - Connections at the boundaries no longer get part of its stroke clipped. [#493](https://github.com/terrastruct/d2/pull/493)
 - Fixes edge case where `style` being defined in same scope as `sql_table` causes compiler to skip compiling `sql_table`. [#506](https://github.com/terrastruct/d2/issues/506)
 - Fixes panic passing a non-string value to `constraint`. [#248](https://github.com/terrastruct/d2/issues/248)
->>>>>>> 903dbfc7
+- Fixes edge case where the key `null` was compiling wrongly. [#507](https://github.com/terrastruct/d2/issues/507)